--- conflicted
+++ resolved
@@ -1,10 +1,6 @@
 {
   "name": "@qfin/logger",
-<<<<<<< HEAD
-  "version": "0.0.22",
-=======
   "version": "0.0.23",
->>>>>>> d2b7641d
   "description": "The most awesome isomorphic logger for NodeJs and Browsers 😎 ❤",
   "main": "dist/main.js",
   "author": "Sohail Alam <hello@sohailalam.in>",
